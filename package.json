--- conflicted
+++ resolved
@@ -30,19 +30,11 @@
     "express-session": "^1.17.0",
     "jquery": "^3.4.1",
     "lodash": "^4.17.15",
-<<<<<<< HEAD
     "mongoose": "^5.9.2",
     "node-fetch": "^2.6.0",
     "passport": "^0.4.1",
     "passport-local": "^1.0.0",
     "systeminformation": "^4.22.3",
-=======
-    "mongoose": "^5.9.1",
-    "node-fetch": "^2.6.0",
-    "passport": "^0.4.1",
-    "passport-local": "^1.0.0",
-    "systeminformation": "^4.22.2",
->>>>>>> fb3e9093
     "ws": "^7.2.1"
   },
   "devDependencies": {
